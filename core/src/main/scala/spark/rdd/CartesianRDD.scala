--- conflicted
+++ resolved
@@ -1,12 +1,9 @@
 package spark.rdd
 
-<<<<<<< HEAD
-import spark._
 import java.lang.ref.WeakReference
-=======
-import spark.{NarrowDependency, RDD, SparkContext, Split, TaskContext}
 
->>>>>>> 5e51b889
+import spark.{OneToOneDependency, NarrowDependency, RDD, SparkContext, Split, TaskContext}
+
 
 private[spark]
 class CartesianSplit(idx: Int, val s1: Split, val s2: Split) extends Split with Serializable {
@@ -51,11 +48,7 @@
       y <- rdd2.iterator(currSplit.s2, context)) yield (x, y)
   }
 
-<<<<<<< HEAD
   var deps_ = List(
-=======
-  override val dependencies = List(
->>>>>>> 5e51b889
     new NarrowDependency(rdd1) {
       def getParents(id: Int): Seq[Int] = List(id / numSplitsInRdd2)
     },
